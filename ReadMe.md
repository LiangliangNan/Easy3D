--- conflicted
+++ resolved
@@ -101,15 +101,9 @@
 step</a>.
 
 ### Using Easy3D in Your Projects
-<<<<<<< HEAD
-This is quite easy, maybe easier than many other open-source libraries :). You only need to add the following lines to your
-CMakeList file (don't forget to replace `YOUR_APP_NAME` with the actual name of your application) and point `Easy3D_DIR`
-to the `build` directory of Easy3D when doing CMake. 
-=======
 This is quite easy, just like most open-source libraries. You only need to add the following two lines to your 
 CMakeList file (don't forget to replace `YOUR_APP_NAME` with the actual name of your application) and point `Easy3D_DIR`
 to the `build` directory of Easy3D when doing cmake. 
->>>>>>> e979ced7
 ```
 find_package(Easy3D REQUIRED)
 target_link_libraries(YOUR_APP_NAME easy3d::core) # you may request more modules (e.g., viewer, algo)
