--- conflicted
+++ resolved
@@ -43,11 +43,7 @@
 If you prefer not to build Easy3D from source on each machine, you can create a wheel (`.whl`) installer for easier
 distribution and installation. This will allow you to install Easy3D like any other Python package (e.g., [Numpy](https://numpy.org/)).
 
-<<<<<<< HEAD
-Follow these steps to build and install the wheel file:
-=======
-Below are the detailed steps for creating the wheel file and installation (assuming you have successfully built Easy3D).
->>>>>>> cf80e24b
+Follow these steps to create and install the wheel file (after you have successfully built the bindings following the steps above):
 
 - Step 1: Install the `build` tool (if not already installed)
 
